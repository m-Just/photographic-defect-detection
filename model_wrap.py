<<<<<<< HEAD
from abc import ABC, abstractmethod
import types

import torch
import torch.nn as nn
import torch.nn.functional as F

from utils import Loss, LossDict, separate_by_index, eval_mode
from metric import compute_spearman_rank_corr

__all__ = ['get_model_wrap']


def get_model_wrap(config, model, optimizer, device, knowledge_model=None):
    required_args = (model, optimizer, len(config.selected_defects),
                     config.sat_idx, device)
    if config.logits_act_type == 'sigmoid':
        BaseWrap = RegressionModel
        kwargs = {'sat_loss_weight': config.sat_loss_weight}
    elif config.logits_act_type == 'softmax':
        BaseWrap = SoftmaxClassificationModel
        kwargs = {'num_softmax_bins': config.num_softmax_bins,
                  'sat_num_softmax_bins': config.sat_num_softmax_bins}
    else:
        raise ValueError()

    if knowledge_model is None:
        wrap = BaseWrap(*required_args, **kwargs)
    else:
        wrap = get_knowledge_distill_wrap(
            BaseWrap, knowledge_model, config.kd_weight, *required_args, **kwargs)

    return wrap


class DefectDetection(ABC):
    def __init__(self, model, optimizer, num_outputs, sat_idx, device,
                 **kwargs):
        self.model = model
        self.optimizer = optimizer
        self.num_outputs = num_outputs
        self.sat_idx = sat_idx
        self.device = device

        self._loss_dict = LossDict()

        self.init(**kwargs)

    # ------------------------------ Properties -------------------------------
    @property
    def inputs(self):
        return self._inputs

    @property
    def labels(self):
        return self._labels

    @property
    def loss_masks(self):
        return self._loss_masks

    @property
    def img_paths(self):
        return self._img_paths

    @property
    def logits(self):
        return self._logits

    @property
    def outputs(self):
        return self._outputs

    @property
    def scores(self):
        return self.convert_output_to_score(self.outputs)

    @property
    def loss_dict(self):
        return self._loss_dict

    # --------------------------- Abstract methods ----------------------------
    @abstractmethod
    def init(self, **kwargs):
        pass

    @abstractmethod
    def convert_logit_to_output(self, logits):
        pass

    @abstractmethod
    def compute_loss(self):
        pass

    @abstractmethod
    def convert_output_to_score(self, outputs):
        pass

    # ---------------------------- Static methods -----------------------------
    @staticmethod
    def reduce_func(x):
        return x.mean(0).sum()

    @staticmethod
    def allocate(data, name, device):
        d = data[name] if name in data else None
        if torch.is_tensor(d):
            d = d.to(device)
        return d

    # ---------------------------- Basic methods ------------------------------
    def parse_data(self, data):
        images = self.allocate(data, 'image', self.device)
        hybrid_ids = self.allocate(data, 'hybrid_id', self.device)
        self._inputs = (images, hybrid_ids)

        self._labels = self.allocate(data, 'label', self.device)
        self._loss_masks = self.allocate(data, 'loss_mask', self.device)
        self._img_paths = self.allocate(data, 'img_path', self.device)

    def forward(self, data_batch):
        self.parse_data(data_batch)
        self._logits = self.model(*self.inputs)
        self._outputs = self.convert_logit_to_output(self.logits)

    def forward_and_compute_loss(self, data_batch):
        self.forward(data_batch)
        self.compute_loss()

    def train(self, data_batch):
        self.forward_and_compute_loss(data_batch)
        self.optimizer.zero_grad()
        self.loss_dict.reduce_all().backward_all()
        self.optimizer.step()

    def validate(self, dataloader, compute_spearman=True):
        score_dict, label_dict, loss_val_dict = self.gather(dataloader)

        # compute the mean loss values over the whole validation set
        for loss_name, loss_vals in loss_val_dict.items():
            loss_val_dict[loss_name] = torch.mean(
                torch.stack(loss_vals, dim=0))

        # compute the correlation
        corr = None
        if compute_spearman:
            corr = compute_spearman_rank_corr(
                score_dict, label_dict, self.num_outputs, self.sat_idx)

        return loss_val_dict, corr

    @eval_mode
    def gather(self, dataloader, gather_loss=True):
        assert not self.model.training

        score_dict = {}
        label_dict = {}
        loss_val_dict = {k: [] for k in self.loss_dict}

        for i, data_batch in enumerate(dataloader):
            # forward
            self.forward(data_batch)

            # gather loss values
            if gather_loss:
                if self.labels is None:
                    raise ValueError('No labels to compute the loss. '
                                     + 'To avoid the computation, '
                                     + 'you can set gather_loss=False')
                self.compute_loss()
                for loss_name in self.loss_dict:
                    reduced_val = self.loss_dict[loss_name].reduce().detach()
                    loss_val_dict[loss_name].append(reduced_val)

            # gather predicted scores
            scores = self.convert_output_to_score(self.outputs)
            scores = scores.detach().cpu().numpy()
            for n in range(scores.shape[0]):
                score_dict[self.img_paths[n]] = scores[n]

            # gather labels if provided
            if self.labels is not None:
                labels = self.labels.detach().cpu().numpy()
                for n in range(scores.shape[0]):
                    label_dict[self.img_paths[n]] = labels[n]

        return score_dict, label_dict, loss_val_dict


class RegressionModel(DefectDetection):
    def init(self, sat_loss_weight=None):
        self.loss_dict['Bce'] = Loss(
            nn.BCELoss(reduction='none'), reduce_func=self.reduce_func)
        self.loss_dict['Sat'] = Loss(
            nn.L1Loss(reduction='none'), reduce_func=self.reduce_func,
            weight=sat_loss_weight)

    def convert_logit_to_output(self, logits):
        outputs = []
        for i in range(self.num_outputs):
            if i == self.sat_idx:
                outputs.append(logits[:, i])
            else:
                outputs.append(logits[:, i].sigmoid())
        return torch.stack(outputs, dim=1).type_as(logits)

    def compute_loss(self):
        outputs, sat_outputs = separate_by_index(self.outputs, self.sat_idx)
        labels, sat_labels = separate_by_index(self.labels, self.sat_idx)
        loss_masks, sat_loss_masks = separate_by_index(
            self.loss_masks, self.sat_idx)

        self.loss_dict['Bce'].compute(outputs, labels, loss_masks)
        self.loss_dict['Sat'].compute(sat_outputs, sat_labels, sat_loss_masks)

    def convert_output_to_score(self, outputs):
        return outputs


class SoftmaxClassificationModel(DefectDetection):
    @staticmethod
    def get_bins_interval(range_, num_bins):
        return range_ / (num_bins - 1)

    @staticmethod
    def convert_to_softmax_labels(labels, num_bins, sat_num_bins, sat_idx):
        interval = SoftmaxClassificationModel.get_bins_interval(1.0, num_bins)
        peak = torch.arange(0.05, 1.0 + 1e-3, interval)
        peak = torch.cat([torch.zeros(1), peak], dim=0).type_as(labels)

        sat_interval = SoftmaxClassificationModel.get_bins_interval(2.0, sat_num_bins)
        peak_sat = torch.arange(-0.95, 0.95 + 1e-3, sat_interval)
        peak_sat = torch.cat([-torch.ones(1), peak_sat], dim=0).type_as(labels)

        labels_cv = []
        for label in labels:
            label_tmp = []
            for n, value in enumerate(label):
                peak_ = peak_sat if n == sat_idx else peak
                for i in range(len(peak_)):
                    if i < len(peak_) - 1:
                        if peak_[i] <= value < peak_[i+1]:
                            label_tmp.append(torch.Tensor([i]))
                    else:
                        if peak_[i] <= value:
                            label_tmp.append(torch.Tensor([i]))
            labels_cv.append(torch.stack(label_tmp, dim=1))
        labels_stack = torch.stack(labels_cv, dim=0)
        labels = torch.squeeze(labels_stack, dim=1).type_as(labels).long()
        return labels

    def init(self, num_softmax_bins=None, sat_num_softmax_bins=None):
        self.num_softmax_bins = num_softmax_bins
        self.sat_num_softmax_bins = sat_num_softmax_bins
        self.loss_dict['CE'] = Loss(
            nn.CrossEntropyLoss(reduction='none'), reduce_func=self.reduce_func)

    def convert_logit_to_output(self, logits):
        ''' Convert the logits to the outputs used for loss computation.
        Args:
            logits: the unnormalized outputs of the model.
        Returns:
            outputs: a list of length=batch_size containing logits of shape
            [batch_size, num_softmax_bins].
        '''
        outputs = []
        num_pre_bins = 0
        for i in range(self.num_outputs):
            if i == self.sat_idx:
                bins = self.sat_num_softmax_bins
            else:
                bins = self.num_softmax_bins
            num_cur_bins = num_pre_bins + bins
            outputs.append(logits[:, num_pre_bins : num_cur_bins])
            num_pre_bins = num_cur_bins
        return outputs

    def compute_loss(self):
        softmax_labels = self.convert_to_softmax_labels(
            self.labels, self.num_softmax_bins, self.sat_num_softmax_bins, self.sat_idx)
        self.loss_dict['CE'].reset_state()
        for i in range(len(self.outputs)):
            self.loss_dict['CE'].accumulate(
                self.outputs[i], softmax_labels[:, i], self.loss_masks[:, i])

    def convert_output_to_score(self, outputs):
        ''' Convert the outputs used for loss computation to the final score.
        Args:
            outputs: the return values of method convert_logit_to_output.
        Returns:
            scores: the final scores of all defects.
        '''
        sat_outputs = F.softmax(outputs[self.sat_idx], dim=-1)
        outputs = outputs[:self.sat_idx] + outputs[self.sat_idx+1:]
        outputs = torch.stack(outputs, dim=0).transpose(0, 1)
        outputs = F.softmax(outputs, dim=-1)

        interval = self.get_bins_interval(1.0, self.num_softmax_bins)
        peak = torch.arange(0.0, 1.0 + 1e-3, interval)
        outputs = outputs * peak.type_as(outputs)
        outputs = outputs.sum(dim=-1)

        sat_interval = self.get_bins_interval(2.0, self.sat_num_softmax_bins)
        sat_peak = torch.arange(-1.0, 1.0 + 1e-3, sat_interval)
        sat_outputs = sat_outputs * sat_peak.type_as(sat_outputs)
        sat_outputs = sat_outputs.sum(dim=-1)

        scores = [outputs[:, :self.sat_idx],
                  sat_outputs.unsqueeze_(1), outputs[:, self.sat_idx:]]
        scores = torch.cat(scores, dim=1)

        return scores


# knowledge distilling class factory
def get_knowledge_distill_wrap(BaseWrap, knowledge_model, kd_weight,
                               *args, **kwargs):
    # set the knowledge model to inference only mode
    knowledge_model.eval()
    for p in knowledge_model.parameters():
        p.requires_grad = False

    # dynamic creation of class
    class_ = type('KnowledgeDistillModel', (BaseWrap,), {})

    # ------------------------------ Properties -------------------------------
    def fmaps_t(self):  # the feature maps of the training model
        return self._fmaps_t
    class_.fmaps_t = property(fmaps_t)

    def fmaps_k(self):  # the feature maps of the knowledge model
        return self._fmaps_k
    class_.fmaps_k = property(fmaps_k)
    # -------------------------------------------------------------------------

    # instantiate
    wrap = class_(*args, **kwargs)

    # add distillation loss
    wrap.loss_dict['KD'] = Loss(nn.MSELoss(), weight=kd_weight)

    # -------------------------- Overridden methods ---------------------------
    def forward(self, data_batch):
        super(wrap.__class__, self).forward(data_batch)
        self._fmaps_t = self.model.backbone.forward_kd(self.inputs[0])
        self._fmaps_k = knowledge_model.backbone.forward_kd(self.inputs[0])
    wrap.forward = types.MethodType(forward, wrap)

    def compute_loss(self):
        super(wrap.__class__, self).compute_loss()
        self.loss_dict['KD'].reset_state()
        for fmap_t, fmap_k in zip(self.fmaps_t, self.fmaps_k):
            self.loss_dict['KD'].accumulate(fmap_t, fmap_k)
    wrap.compute_loss = types.MethodType(compute_loss, wrap)
    # -------------------------------------------------------------------------

    return wrap
=======
from abc import ABC, abstractmethod

import torch
import torch.nn as nn
import torch.nn.functional as F

from utils import Loss, LossDict, separate_by_index, eval_mode
from metric import compute_spearman_rank_corr

__all__ = ['get_model_wrap']


def get_model_wrap(config, model, optimizer, device):
    required_args = (model, optimizer, len(config.selected_defects),
                     config.sat_idx, device)
    if config.logits_act_type == 'sigmoid':
        wrap = RegressionModel(
            *required_args, sat_loss_weight=config.sat_loss_weight)
    elif config.logits_act_type == 'softmax':
        wrap = SoftmaxClassificationModel(
            *required_args, num_softmax_bins=config.num_softmax_bins,
            sat_num_softmax_bins=config.sat_num_softmax_bins)
    else:
        raise ValueError()
    return wrap


class DefectDetection(ABC):
    def __init__(self, model, optimizer, num_outputs, sat_idx, device,
                 **kwargs):
        self.model = model
        self.optimizer = optimizer
        self.num_outputs = num_outputs
        self.sat_idx = sat_idx
        self.device = device

        self._loss_dict = LossDict()

        self.init(**kwargs)

    # ------------------------------ Properties -------------------------------
    @property
    def inputs(self):
        return self._inputs

    @property
    def labels(self):
        return self._labels

    @property
    def loss_masks(self):
        return self._loss_masks

    @property
    def img_paths(self):
        return self._img_paths

    @property
    def logits(self):
        return self._logits

    @property
    def outputs(self):
        return self._outputs

    @property
    def scores(self):
        return self.convert_output_to_score(self.outputs)

    @property
    def loss_dict(self):
        return self._loss_dict

    # --------------------------- Abstract methods ----------------------------
    @abstractmethod
    def init(self, **kwargs):
        pass

    @abstractmethod
    def convert_logit_to_output(self, logits):
        pass

    @abstractmethod
    def compute_loss(self, outputs, labels, loss_masks):
        pass

    @abstractmethod
    def convert_output_to_score(self, outputs):
        pass

    # ---------------------------- Static methods -----------------------------
    @staticmethod
    def reduce_func(x):
        return x.mean(0).sum()

    @staticmethod
    def allocate(data, name, device):
        d = data[name] if name in data else None
        if torch.is_tensor(d):
            d = d.to(device)
        return d

    # ---------------------------- Basic methods ------------------------------
    def parse_data(self, data):
        images = self.allocate(data, 'image', self.device)
        hybrid_ids = self.allocate(data, 'hybrid_id', self.device)
        self._inputs = (images, hybrid_ids)

        self._labels = self.allocate(data, 'label', self.device)
        self._loss_masks = self.allocate(data, 'loss_mask', self.device)
        self._img_paths = self.allocate(data, 'img_path', self.device)

    def forward(self, data_batch):
        self.parse_data(data_batch)
        self._logits = self.model(*self.inputs)
        self._outputs = self.convert_logit_to_output(self.logits)

    def forward_and_compute_loss(self, data_batch):
        self.forward(data_batch)
        self.compute_loss(self.outputs, self.labels, self.loss_masks)

    def train(self, data_batch):
        self.forward_and_compute_loss(data_batch)
        self.optimizer.zero_grad()
        self.loss_dict.reduce_all().backward_all()
        self.optimizer.step()

    def validate(self, dataloader, compute_spearman=True):
        score_dict, label_dict, loss_val_dict = self.gather(dataloader)

        # compute the mean loss values over the whole validation set
        for loss_name, loss_vals in loss_val_dict.items():
            loss_val_dict[loss_name] = torch.mean(
                torch.stack(loss_vals, dim=0))

        # compute the correlation
        corr = None
        if compute_spearman:
            corr = compute_spearman_rank_corr(
                score_dict, label_dict, self.num_outputs, self.sat_idx)

        return loss_val_dict, corr

    @eval_mode
    def gather(self, dataloader, gather_loss=True):
        assert not self.model.training

        score_dict = {}
        label_dict = {}
        loss_val_dict = {k: [] for k in self.loss_dict}

        for i, data_batch in enumerate(dataloader):
            # forward
            self.forward(data_batch)

            # gather loss values
            if gather_loss:
                if self.labels is None:
                    raise ValueError('No labels to compute the loss. '
                                     + 'To avoid the computation, '
                                     + 'you can set gather_loss=False')
                self.compute_loss(self.outputs, self.labels, self.loss_masks)
                for loss_name in self.loss_dict:
                    reduced_val = self.loss_dict[loss_name].reduce().detach()
                    loss_val_dict[loss_name].append(reduced_val)

            # gather predicted scores
            scores = self.convert_output_to_score(self.outputs)
            scores = scores.detach().cpu().numpy()
            for n in range(scores.shape[0]):
                score_dict[self.img_paths[n]] = scores[n]

            # gather labels if provided
            if self.labels is not None:
                labels = self.labels.detach().cpu().numpy()
                for n in range(scores.shape[0]):
                    label_dict[self.img_paths[n]] = labels[n]

        return score_dict, label_dict, loss_val_dict


class RegressionModel(DefectDetection):
    def init(self, sat_loss_weight=None):
        self.loss_dict['Bce'] = Loss(
            nn.BCELoss(reduction='none'), reduce_func=self.reduce_func)
        self.loss_dict['Sat'] = Loss(
            nn.L1Loss(reduction='none'), reduce_func=self.reduce_func,
            weight=sat_loss_weight)

    def convert_logit_to_output(self, logits):
        outputs = []
        for i in range(self.num_outputs):
            if i == self.sat_idx:
                outputs.append(logits[:, i])
            else:
                outputs.append(logits[:, i].sigmoid())
        return torch.stack(outputs, dim=1).type_as(logits)

    def compute_loss(self, outputs, labels, loss_masks):
        outputs, sat_outputs = separate_by_index(outputs, self.sat_idx)
        labels, sat_labels = separate_by_index(labels, self.sat_idx)
        loss_masks, sat_loss_masks = separate_by_index(
            loss_masks, self.sat_idx)

        self.loss_dict['Bce'].compute(outputs, labels, loss_masks)
        self.loss_dict['Sat'].compute(sat_outputs, sat_labels, sat_loss_masks)

    def convert_output_to_score(self, outputs):
        return outputs


class SoftmaxClassificationModel(DefectDetection):
    @staticmethod
    def get_bins_interval(range_, num_bins):
        return range_ / (num_bins - 1)

    @staticmethod
    def convert_to_softmax_labels(labels, num_bins, sat_num_bins, sat_idx):
        interval = SoftmaxClassificationModel.get_bins_interval(1.0, num_bins)
        peak = torch.arange(0.05, 1.0 + 1e-3, interval)
        peak = torch.cat([torch.zeros(1), peak], dim=0).type_as(labels)

        sat_interval = SoftmaxClassificationModel.get_bins_interval(2.0, sat_num_bins)
        peak_sat = torch.arange(-0.95, 0.95 + 1e-3, sat_interval)
        peak_sat = torch.cat([-torch.ones(1), peak_sat], dim=0).type_as(labels)

        labels_cv = []
        for label in labels:
            label_tmp = []
            for n, value in enumerate(label):
                peak_ = peak_sat if n == sat_idx else peak
                for i in range(len(peak_)):
                    if i < len(peak_) - 1:
                        if peak_[i] <= value < peak_[i+1]:
                            label_tmp.append(torch.Tensor([i]))
                    else:
                        if peak_[i] <= value:
                            label_tmp.append(torch.Tensor([i]))
            labels_cv.append(torch.stack(label_tmp, dim=1))
        labels_stack = torch.stack(labels_cv, dim=0)
        labels = torch.squeeze(labels_stack, dim=1).type_as(labels).long()
        return labels

    def init(self, num_softmax_bins=None, sat_num_softmax_bins=None):
        self.num_softmax_bins = num_softmax_bins
        self.sat_num_softmax_bins = sat_num_softmax_bins
        self.loss_dict['CE'] = Loss(
            nn.CrossEntropyLoss(reduction='none'), reduce_func=self.reduce_func)

    def convert_logit_to_output(self, logits):
        ''' Convert the logits to the outputs used for loss computation.
        Args:
            logits: the unnormalized outputs of the model.
        Returns:
            outputs: a list of length=self.num_outputs containing logits of shape
            [batch_size, self.sat_num_softmax_bins] for bad saturation and
            [batch_size, self.num_softmax_bins] for other defects.
        '''
        outputs = []
        num_pre_bins = 0
        for i in range(self.num_outputs):
            if i == self.sat_idx:
                bins = self.sat_num_softmax_bins
            else:
                bins = self.num_softmax_bins
            num_cur_bins = num_pre_bins + bins
            outputs.append(logits[:, num_pre_bins : num_cur_bins])
            num_pre_bins = num_cur_bins
        return outputs

    def compute_loss(self, outputs, labels, loss_masks):
        softmax_labels = self.convert_to_softmax_labels(
            labels, self.num_softmax_bins, self.sat_num_softmax_bins, self.sat_idx)
        self.loss_dict['CE'].reset_state()
        for i in range(len(outputs)):
            self.loss_dict['CE'].accumulate(
                outputs[i], softmax_labels[:, i], loss_masks[:, i])

    def convert_output_to_score(self, outputs):
        ''' Convert the outputs used for loss computation to the final score.
        Args:
            outputs: the return values of method convert_logit_to_output.
        Returns:
            scores: the final scores of all defects.
        '''
        sat_outputs = F.softmax(outputs[self.sat_idx], dim=-1)
        outputs = outputs[:self.sat_idx] + outputs[self.sat_idx+1:]
        outputs = torch.stack(outputs, dim=0).transpose(0, 1)
        outputs = F.softmax(outputs, dim=-1)

        interval = self.get_bins_interval(1.0, self.num_softmax_bins)
        peak = torch.arange(0.0, 1.0 + 1e-3, interval)
        outputs = outputs * peak.type_as(outputs)
        outputs = outputs.sum(dim=-1)

        sat_interval = self.get_bins_interval(2.0, self.sat_num_softmax_bins)
        sat_peak = torch.arange(-1.0, 1.0 + 1e-3, sat_interval)
        sat_outputs = sat_outputs * sat_peak.type_as(sat_outputs)
        sat_outputs = sat_outputs.sum(dim=-1)

        scores = [outputs[:, :self.sat_idx],
                  sat_outputs.unsqueeze_(1), outputs[:, self.sat_idx:]]
        scores = torch.cat(scores, dim=1)

        return scores
>>>>>>> 04129b55
<|MERGE_RESOLUTION|>--- conflicted
+++ resolved
@@ -1,665 +1,358 @@
-<<<<<<< HEAD
-from abc import ABC, abstractmethod
-import types
-
-import torch
-import torch.nn as nn
-import torch.nn.functional as F
-
-from utils import Loss, LossDict, separate_by_index, eval_mode
-from metric import compute_spearman_rank_corr
-
-__all__ = ['get_model_wrap']
-
-
-def get_model_wrap(config, model, optimizer, device, knowledge_model=None):
-    required_args = (model, optimizer, len(config.selected_defects),
-                     config.sat_idx, device)
-    if config.logits_act_type == 'sigmoid':
-        BaseWrap = RegressionModel
-        kwargs = {'sat_loss_weight': config.sat_loss_weight}
-    elif config.logits_act_type == 'softmax':
-        BaseWrap = SoftmaxClassificationModel
-        kwargs = {'num_softmax_bins': config.num_softmax_bins,
-                  'sat_num_softmax_bins': config.sat_num_softmax_bins}
-    else:
-        raise ValueError()
-
-    if knowledge_model is None:
-        wrap = BaseWrap(*required_args, **kwargs)
-    else:
-        wrap = get_knowledge_distill_wrap(
-            BaseWrap, knowledge_model, config.kd_weight, *required_args, **kwargs)
-
-    return wrap
-
-
-class DefectDetection(ABC):
-    def __init__(self, model, optimizer, num_outputs, sat_idx, device,
-                 **kwargs):
-        self.model = model
-        self.optimizer = optimizer
-        self.num_outputs = num_outputs
-        self.sat_idx = sat_idx
-        self.device = device
-
-        self._loss_dict = LossDict()
-
-        self.init(**kwargs)
-
-    # ------------------------------ Properties -------------------------------
-    @property
-    def inputs(self):
-        return self._inputs
-
-    @property
-    def labels(self):
-        return self._labels
-
-    @property
-    def loss_masks(self):
-        return self._loss_masks
-
-    @property
-    def img_paths(self):
-        return self._img_paths
-
-    @property
-    def logits(self):
-        return self._logits
-
-    @property
-    def outputs(self):
-        return self._outputs
-
-    @property
-    def scores(self):
-        return self.convert_output_to_score(self.outputs)
-
-    @property
-    def loss_dict(self):
-        return self._loss_dict
-
-    # --------------------------- Abstract methods ----------------------------
-    @abstractmethod
-    def init(self, **kwargs):
-        pass
-
-    @abstractmethod
-    def convert_logit_to_output(self, logits):
-        pass
-
-    @abstractmethod
-    def compute_loss(self):
-        pass
-
-    @abstractmethod
-    def convert_output_to_score(self, outputs):
-        pass
-
-    # ---------------------------- Static methods -----------------------------
-    @staticmethod
-    def reduce_func(x):
-        return x.mean(0).sum()
-
-    @staticmethod
-    def allocate(data, name, device):
-        d = data[name] if name in data else None
-        if torch.is_tensor(d):
-            d = d.to(device)
-        return d
-
-    # ---------------------------- Basic methods ------------------------------
-    def parse_data(self, data):
-        images = self.allocate(data, 'image', self.device)
-        hybrid_ids = self.allocate(data, 'hybrid_id', self.device)
-        self._inputs = (images, hybrid_ids)
-
-        self._labels = self.allocate(data, 'label', self.device)
-        self._loss_masks = self.allocate(data, 'loss_mask', self.device)
-        self._img_paths = self.allocate(data, 'img_path', self.device)
-
-    def forward(self, data_batch):
-        self.parse_data(data_batch)
-        self._logits = self.model(*self.inputs)
-        self._outputs = self.convert_logit_to_output(self.logits)
-
-    def forward_and_compute_loss(self, data_batch):
-        self.forward(data_batch)
-        self.compute_loss()
-
-    def train(self, data_batch):
-        self.forward_and_compute_loss(data_batch)
-        self.optimizer.zero_grad()
-        self.loss_dict.reduce_all().backward_all()
-        self.optimizer.step()
-
-    def validate(self, dataloader, compute_spearman=True):
-        score_dict, label_dict, loss_val_dict = self.gather(dataloader)
-
-        # compute the mean loss values over the whole validation set
-        for loss_name, loss_vals in loss_val_dict.items():
-            loss_val_dict[loss_name] = torch.mean(
-                torch.stack(loss_vals, dim=0))
-
-        # compute the correlation
-        corr = None
-        if compute_spearman:
-            corr = compute_spearman_rank_corr(
-                score_dict, label_dict, self.num_outputs, self.sat_idx)
-
-        return loss_val_dict, corr
-
-    @eval_mode
-    def gather(self, dataloader, gather_loss=True):
-        assert not self.model.training
-
-        score_dict = {}
-        label_dict = {}
-        loss_val_dict = {k: [] for k in self.loss_dict}
-
-        for i, data_batch in enumerate(dataloader):
-            # forward
-            self.forward(data_batch)
-
-            # gather loss values
-            if gather_loss:
-                if self.labels is None:
-                    raise ValueError('No labels to compute the loss. '
-                                     + 'To avoid the computation, '
-                                     + 'you can set gather_loss=False')
-                self.compute_loss()
-                for loss_name in self.loss_dict:
-                    reduced_val = self.loss_dict[loss_name].reduce().detach()
-                    loss_val_dict[loss_name].append(reduced_val)
-
-            # gather predicted scores
-            scores = self.convert_output_to_score(self.outputs)
-            scores = scores.detach().cpu().numpy()
-            for n in range(scores.shape[0]):
-                score_dict[self.img_paths[n]] = scores[n]
-
-            # gather labels if provided
-            if self.labels is not None:
-                labels = self.labels.detach().cpu().numpy()
-                for n in range(scores.shape[0]):
-                    label_dict[self.img_paths[n]] = labels[n]
-
-        return score_dict, label_dict, loss_val_dict
-
-
-class RegressionModel(DefectDetection):
-    def init(self, sat_loss_weight=None):
-        self.loss_dict['Bce'] = Loss(
-            nn.BCELoss(reduction='none'), reduce_func=self.reduce_func)
-        self.loss_dict['Sat'] = Loss(
-            nn.L1Loss(reduction='none'), reduce_func=self.reduce_func,
-            weight=sat_loss_weight)
-
-    def convert_logit_to_output(self, logits):
-        outputs = []
-        for i in range(self.num_outputs):
-            if i == self.sat_idx:
-                outputs.append(logits[:, i])
-            else:
-                outputs.append(logits[:, i].sigmoid())
-        return torch.stack(outputs, dim=1).type_as(logits)
-
-    def compute_loss(self):
-        outputs, sat_outputs = separate_by_index(self.outputs, self.sat_idx)
-        labels, sat_labels = separate_by_index(self.labels, self.sat_idx)
-        loss_masks, sat_loss_masks = separate_by_index(
-            self.loss_masks, self.sat_idx)
-
-        self.loss_dict['Bce'].compute(outputs, labels, loss_masks)
-        self.loss_dict['Sat'].compute(sat_outputs, sat_labels, sat_loss_masks)
-
-    def convert_output_to_score(self, outputs):
-        return outputs
-
-
-class SoftmaxClassificationModel(DefectDetection):
-    @staticmethod
-    def get_bins_interval(range_, num_bins):
-        return range_ / (num_bins - 1)
-
-    @staticmethod
-    def convert_to_softmax_labels(labels, num_bins, sat_num_bins, sat_idx):
-        interval = SoftmaxClassificationModel.get_bins_interval(1.0, num_bins)
-        peak = torch.arange(0.05, 1.0 + 1e-3, interval)
-        peak = torch.cat([torch.zeros(1), peak], dim=0).type_as(labels)
-
-        sat_interval = SoftmaxClassificationModel.get_bins_interval(2.0, sat_num_bins)
-        peak_sat = torch.arange(-0.95, 0.95 + 1e-3, sat_interval)
-        peak_sat = torch.cat([-torch.ones(1), peak_sat], dim=0).type_as(labels)
-
-        labels_cv = []
-        for label in labels:
-            label_tmp = []
-            for n, value in enumerate(label):
-                peak_ = peak_sat if n == sat_idx else peak
-                for i in range(len(peak_)):
-                    if i < len(peak_) - 1:
-                        if peak_[i] <= value < peak_[i+1]:
-                            label_tmp.append(torch.Tensor([i]))
-                    else:
-                        if peak_[i] <= value:
-                            label_tmp.append(torch.Tensor([i]))
-            labels_cv.append(torch.stack(label_tmp, dim=1))
-        labels_stack = torch.stack(labels_cv, dim=0)
-        labels = torch.squeeze(labels_stack, dim=1).type_as(labels).long()
-        return labels
-
-    def init(self, num_softmax_bins=None, sat_num_softmax_bins=None):
-        self.num_softmax_bins = num_softmax_bins
-        self.sat_num_softmax_bins = sat_num_softmax_bins
-        self.loss_dict['CE'] = Loss(
-            nn.CrossEntropyLoss(reduction='none'), reduce_func=self.reduce_func)
-
-    def convert_logit_to_output(self, logits):
-        ''' Convert the logits to the outputs used for loss computation.
-        Args:
-            logits: the unnormalized outputs of the model.
-        Returns:
-            outputs: a list of length=batch_size containing logits of shape
-            [batch_size, num_softmax_bins].
-        '''
-        outputs = []
-        num_pre_bins = 0
-        for i in range(self.num_outputs):
-            if i == self.sat_idx:
-                bins = self.sat_num_softmax_bins
-            else:
-                bins = self.num_softmax_bins
-            num_cur_bins = num_pre_bins + bins
-            outputs.append(logits[:, num_pre_bins : num_cur_bins])
-            num_pre_bins = num_cur_bins
-        return outputs
-
-    def compute_loss(self):
-        softmax_labels = self.convert_to_softmax_labels(
-            self.labels, self.num_softmax_bins, self.sat_num_softmax_bins, self.sat_idx)
-        self.loss_dict['CE'].reset_state()
-        for i in range(len(self.outputs)):
-            self.loss_dict['CE'].accumulate(
-                self.outputs[i], softmax_labels[:, i], self.loss_masks[:, i])
-
-    def convert_output_to_score(self, outputs):
-        ''' Convert the outputs used for loss computation to the final score.
-        Args:
-            outputs: the return values of method convert_logit_to_output.
-        Returns:
-            scores: the final scores of all defects.
-        '''
-        sat_outputs = F.softmax(outputs[self.sat_idx], dim=-1)
-        outputs = outputs[:self.sat_idx] + outputs[self.sat_idx+1:]
-        outputs = torch.stack(outputs, dim=0).transpose(0, 1)
-        outputs = F.softmax(outputs, dim=-1)
-
-        interval = self.get_bins_interval(1.0, self.num_softmax_bins)
-        peak = torch.arange(0.0, 1.0 + 1e-3, interval)
-        outputs = outputs * peak.type_as(outputs)
-        outputs = outputs.sum(dim=-1)
-
-        sat_interval = self.get_bins_interval(2.0, self.sat_num_softmax_bins)
-        sat_peak = torch.arange(-1.0, 1.0 + 1e-3, sat_interval)
-        sat_outputs = sat_outputs * sat_peak.type_as(sat_outputs)
-        sat_outputs = sat_outputs.sum(dim=-1)
-
-        scores = [outputs[:, :self.sat_idx],
-                  sat_outputs.unsqueeze_(1), outputs[:, self.sat_idx:]]
-        scores = torch.cat(scores, dim=1)
-
-        return scores
-
-
-# knowledge distilling class factory
-def get_knowledge_distill_wrap(BaseWrap, knowledge_model, kd_weight,
-                               *args, **kwargs):
-    # set the knowledge model to inference only mode
-    knowledge_model.eval()
-    for p in knowledge_model.parameters():
-        p.requires_grad = False
-
-    # dynamic creation of class
-    class_ = type('KnowledgeDistillModel', (BaseWrap,), {})
-
-    # ------------------------------ Properties -------------------------------
-    def fmaps_t(self):  # the feature maps of the training model
-        return self._fmaps_t
-    class_.fmaps_t = property(fmaps_t)
-
-    def fmaps_k(self):  # the feature maps of the knowledge model
-        return self._fmaps_k
-    class_.fmaps_k = property(fmaps_k)
-    # -------------------------------------------------------------------------
-
-    # instantiate
-    wrap = class_(*args, **kwargs)
-
-    # add distillation loss
-    wrap.loss_dict['KD'] = Loss(nn.MSELoss(), weight=kd_weight)
-
-    # -------------------------- Overridden methods ---------------------------
-    def forward(self, data_batch):
-        super(wrap.__class__, self).forward(data_batch)
-        self._fmaps_t = self.model.backbone.forward_kd(self.inputs[0])
-        self._fmaps_k = knowledge_model.backbone.forward_kd(self.inputs[0])
-    wrap.forward = types.MethodType(forward, wrap)
-
-    def compute_loss(self):
-        super(wrap.__class__, self).compute_loss()
-        self.loss_dict['KD'].reset_state()
-        for fmap_t, fmap_k in zip(self.fmaps_t, self.fmaps_k):
-            self.loss_dict['KD'].accumulate(fmap_t, fmap_k)
-    wrap.compute_loss = types.MethodType(compute_loss, wrap)
-    # -------------------------------------------------------------------------
-
-    return wrap
-=======
-from abc import ABC, abstractmethod
-
-import torch
-import torch.nn as nn
-import torch.nn.functional as F
-
-from utils import Loss, LossDict, separate_by_index, eval_mode
-from metric import compute_spearman_rank_corr
-
-__all__ = ['get_model_wrap']
-
-
-def get_model_wrap(config, model, optimizer, device):
-    required_args = (model, optimizer, len(config.selected_defects),
-                     config.sat_idx, device)
-    if config.logits_act_type == 'sigmoid':
-        wrap = RegressionModel(
-            *required_args, sat_loss_weight=config.sat_loss_weight)
-    elif config.logits_act_type == 'softmax':
-        wrap = SoftmaxClassificationModel(
-            *required_args, num_softmax_bins=config.num_softmax_bins,
-            sat_num_softmax_bins=config.sat_num_softmax_bins)
-    else:
-        raise ValueError()
-    return wrap
-
-
-class DefectDetection(ABC):
-    def __init__(self, model, optimizer, num_outputs, sat_idx, device,
-                 **kwargs):
-        self.model = model
-        self.optimizer = optimizer
-        self.num_outputs = num_outputs
-        self.sat_idx = sat_idx
-        self.device = device
-
-        self._loss_dict = LossDict()
-
-        self.init(**kwargs)
-
-    # ------------------------------ Properties -------------------------------
-    @property
-    def inputs(self):
-        return self._inputs
-
-    @property
-    def labels(self):
-        return self._labels
-
-    @property
-    def loss_masks(self):
-        return self._loss_masks
-
-    @property
-    def img_paths(self):
-        return self._img_paths
-
-    @property
-    def logits(self):
-        return self._logits
-
-    @property
-    def outputs(self):
-        return self._outputs
-
-    @property
-    def scores(self):
-        return self.convert_output_to_score(self.outputs)
-
-    @property
-    def loss_dict(self):
-        return self._loss_dict
-
-    # --------------------------- Abstract methods ----------------------------
-    @abstractmethod
-    def init(self, **kwargs):
-        pass
-
-    @abstractmethod
-    def convert_logit_to_output(self, logits):
-        pass
-
-    @abstractmethod
-    def compute_loss(self, outputs, labels, loss_masks):
-        pass
-
-    @abstractmethod
-    def convert_output_to_score(self, outputs):
-        pass
-
-    # ---------------------------- Static methods -----------------------------
-    @staticmethod
-    def reduce_func(x):
-        return x.mean(0).sum()
-
-    @staticmethod
-    def allocate(data, name, device):
-        d = data[name] if name in data else None
-        if torch.is_tensor(d):
-            d = d.to(device)
-        return d
-
-    # ---------------------------- Basic methods ------------------------------
-    def parse_data(self, data):
-        images = self.allocate(data, 'image', self.device)
-        hybrid_ids = self.allocate(data, 'hybrid_id', self.device)
-        self._inputs = (images, hybrid_ids)
-
-        self._labels = self.allocate(data, 'label', self.device)
-        self._loss_masks = self.allocate(data, 'loss_mask', self.device)
-        self._img_paths = self.allocate(data, 'img_path', self.device)
-
-    def forward(self, data_batch):
-        self.parse_data(data_batch)
-        self._logits = self.model(*self.inputs)
-        self._outputs = self.convert_logit_to_output(self.logits)
-
-    def forward_and_compute_loss(self, data_batch):
-        self.forward(data_batch)
-        self.compute_loss(self.outputs, self.labels, self.loss_masks)
-
-    def train(self, data_batch):
-        self.forward_and_compute_loss(data_batch)
-        self.optimizer.zero_grad()
-        self.loss_dict.reduce_all().backward_all()
-        self.optimizer.step()
-
-    def validate(self, dataloader, compute_spearman=True):
-        score_dict, label_dict, loss_val_dict = self.gather(dataloader)
-
-        # compute the mean loss values over the whole validation set
-        for loss_name, loss_vals in loss_val_dict.items():
-            loss_val_dict[loss_name] = torch.mean(
-                torch.stack(loss_vals, dim=0))
-
-        # compute the correlation
-        corr = None
-        if compute_spearman:
-            corr = compute_spearman_rank_corr(
-                score_dict, label_dict, self.num_outputs, self.sat_idx)
-
-        return loss_val_dict, corr
-
-    @eval_mode
-    def gather(self, dataloader, gather_loss=True):
-        assert not self.model.training
-
-        score_dict = {}
-        label_dict = {}
-        loss_val_dict = {k: [] for k in self.loss_dict}
-
-        for i, data_batch in enumerate(dataloader):
-            # forward
-            self.forward(data_batch)
-
-            # gather loss values
-            if gather_loss:
-                if self.labels is None:
-                    raise ValueError('No labels to compute the loss. '
-                                     + 'To avoid the computation, '
-                                     + 'you can set gather_loss=False')
-                self.compute_loss(self.outputs, self.labels, self.loss_masks)
-                for loss_name in self.loss_dict:
-                    reduced_val = self.loss_dict[loss_name].reduce().detach()
-                    loss_val_dict[loss_name].append(reduced_val)
-
-            # gather predicted scores
-            scores = self.convert_output_to_score(self.outputs)
-            scores = scores.detach().cpu().numpy()
-            for n in range(scores.shape[0]):
-                score_dict[self.img_paths[n]] = scores[n]
-
-            # gather labels if provided
-            if self.labels is not None:
-                labels = self.labels.detach().cpu().numpy()
-                for n in range(scores.shape[0]):
-                    label_dict[self.img_paths[n]] = labels[n]
-
-        return score_dict, label_dict, loss_val_dict
-
-
-class RegressionModel(DefectDetection):
-    def init(self, sat_loss_weight=None):
-        self.loss_dict['Bce'] = Loss(
-            nn.BCELoss(reduction='none'), reduce_func=self.reduce_func)
-        self.loss_dict['Sat'] = Loss(
-            nn.L1Loss(reduction='none'), reduce_func=self.reduce_func,
-            weight=sat_loss_weight)
-
-    def convert_logit_to_output(self, logits):
-        outputs = []
-        for i in range(self.num_outputs):
-            if i == self.sat_idx:
-                outputs.append(logits[:, i])
-            else:
-                outputs.append(logits[:, i].sigmoid())
-        return torch.stack(outputs, dim=1).type_as(logits)
-
-    def compute_loss(self, outputs, labels, loss_masks):
-        outputs, sat_outputs = separate_by_index(outputs, self.sat_idx)
-        labels, sat_labels = separate_by_index(labels, self.sat_idx)
-        loss_masks, sat_loss_masks = separate_by_index(
-            loss_masks, self.sat_idx)
-
-        self.loss_dict['Bce'].compute(outputs, labels, loss_masks)
-        self.loss_dict['Sat'].compute(sat_outputs, sat_labels, sat_loss_masks)
-
-    def convert_output_to_score(self, outputs):
-        return outputs
-
-
-class SoftmaxClassificationModel(DefectDetection):
-    @staticmethod
-    def get_bins_interval(range_, num_bins):
-        return range_ / (num_bins - 1)
-
-    @staticmethod
-    def convert_to_softmax_labels(labels, num_bins, sat_num_bins, sat_idx):
-        interval = SoftmaxClassificationModel.get_bins_interval(1.0, num_bins)
-        peak = torch.arange(0.05, 1.0 + 1e-3, interval)
-        peak = torch.cat([torch.zeros(1), peak], dim=0).type_as(labels)
-
-        sat_interval = SoftmaxClassificationModel.get_bins_interval(2.0, sat_num_bins)
-        peak_sat = torch.arange(-0.95, 0.95 + 1e-3, sat_interval)
-        peak_sat = torch.cat([-torch.ones(1), peak_sat], dim=0).type_as(labels)
-
-        labels_cv = []
-        for label in labels:
-            label_tmp = []
-            for n, value in enumerate(label):
-                peak_ = peak_sat if n == sat_idx else peak
-                for i in range(len(peak_)):
-                    if i < len(peak_) - 1:
-                        if peak_[i] <= value < peak_[i+1]:
-                            label_tmp.append(torch.Tensor([i]))
-                    else:
-                        if peak_[i] <= value:
-                            label_tmp.append(torch.Tensor([i]))
-            labels_cv.append(torch.stack(label_tmp, dim=1))
-        labels_stack = torch.stack(labels_cv, dim=0)
-        labels = torch.squeeze(labels_stack, dim=1).type_as(labels).long()
-        return labels
-
-    def init(self, num_softmax_bins=None, sat_num_softmax_bins=None):
-        self.num_softmax_bins = num_softmax_bins
-        self.sat_num_softmax_bins = sat_num_softmax_bins
-        self.loss_dict['CE'] = Loss(
-            nn.CrossEntropyLoss(reduction='none'), reduce_func=self.reduce_func)
-
-    def convert_logit_to_output(self, logits):
-        ''' Convert the logits to the outputs used for loss computation.
-        Args:
-            logits: the unnormalized outputs of the model.
-        Returns:
-            outputs: a list of length=self.num_outputs containing logits of shape
-            [batch_size, self.sat_num_softmax_bins] for bad saturation and
-            [batch_size, self.num_softmax_bins] for other defects.
-        '''
-        outputs = []
-        num_pre_bins = 0
-        for i in range(self.num_outputs):
-            if i == self.sat_idx:
-                bins = self.sat_num_softmax_bins
-            else:
-                bins = self.num_softmax_bins
-            num_cur_bins = num_pre_bins + bins
-            outputs.append(logits[:, num_pre_bins : num_cur_bins])
-            num_pre_bins = num_cur_bins
-        return outputs
-
-    def compute_loss(self, outputs, labels, loss_masks):
-        softmax_labels = self.convert_to_softmax_labels(
-            labels, self.num_softmax_bins, self.sat_num_softmax_bins, self.sat_idx)
-        self.loss_dict['CE'].reset_state()
-        for i in range(len(outputs)):
-            self.loss_dict['CE'].accumulate(
-                outputs[i], softmax_labels[:, i], loss_masks[:, i])
-
-    def convert_output_to_score(self, outputs):
-        ''' Convert the outputs used for loss computation to the final score.
-        Args:
-            outputs: the return values of method convert_logit_to_output.
-        Returns:
-            scores: the final scores of all defects.
-        '''
-        sat_outputs = F.softmax(outputs[self.sat_idx], dim=-1)
-        outputs = outputs[:self.sat_idx] + outputs[self.sat_idx+1:]
-        outputs = torch.stack(outputs, dim=0).transpose(0, 1)
-        outputs = F.softmax(outputs, dim=-1)
-
-        interval = self.get_bins_interval(1.0, self.num_softmax_bins)
-        peak = torch.arange(0.0, 1.0 + 1e-3, interval)
-        outputs = outputs * peak.type_as(outputs)
-        outputs = outputs.sum(dim=-1)
-
-        sat_interval = self.get_bins_interval(2.0, self.sat_num_softmax_bins)
-        sat_peak = torch.arange(-1.0, 1.0 + 1e-3, sat_interval)
-        sat_outputs = sat_outputs * sat_peak.type_as(sat_outputs)
-        sat_outputs = sat_outputs.sum(dim=-1)
-
-        scores = [outputs[:, :self.sat_idx],
-                  sat_outputs.unsqueeze_(1), outputs[:, self.sat_idx:]]
-        scores = torch.cat(scores, dim=1)
-
-        return scores
->>>>>>> 04129b55
+from abc import ABC, abstractmethod
+import types
+
+import torch
+import torch.nn as nn
+import torch.nn.functional as F
+
+from utils import Loss, LossDict, separate_by_index, eval_mode
+from metric import compute_spearman_rank_corr
+
+__all__ = ['get_model_wrap']
+
+
+def get_model_wrap(config, model, optimizer, device, knowledge_model=None):
+    required_args = (model, optimizer, len(config.selected_defects),
+                     config.sat_idx, device)
+    if config.logits_act_type == 'sigmoid':
+        BaseWrap = RegressionModel
+        kwargs = {'sat_loss_weight': config.sat_loss_weight}
+    elif config.logits_act_type == 'softmax':
+        BaseWrap = SoftmaxClassificationModel
+        kwargs = {'num_softmax_bins': config.num_softmax_bins,
+                  'sat_num_softmax_bins': config.sat_num_softmax_bins}
+    else:
+        raise ValueError()
+
+    if knowledge_model is None:
+        wrap = BaseWrap(*required_args, **kwargs)
+    else:
+        wrap = get_knowledge_distill_wrap(
+            BaseWrap, knowledge_model, config.kd_weight, *required_args, **kwargs)
+
+    return wrap
+
+
+class DefectDetection(ABC):
+    def __init__(self, model, optimizer, num_outputs, sat_idx, device,
+                 **kwargs):
+        self.model = model
+        self.optimizer = optimizer
+        self.num_outputs = num_outputs
+        self.sat_idx = sat_idx
+        self.device = device
+
+        self._loss_dict = LossDict()
+
+        self.init(**kwargs)
+
+    # ------------------------------ Properties -------------------------------
+    @property
+    def inputs(self):
+        return self._inputs
+
+    @property
+    def labels(self):
+        return self._labels
+
+    @property
+    def loss_masks(self):
+        return self._loss_masks
+
+    @property
+    def img_paths(self):
+        return self._img_paths
+
+    @property
+    def logits(self):
+        return self._logits
+
+    @property
+    def outputs(self):
+        return self._outputs
+
+    @property
+    def scores(self):
+        return self.convert_output_to_score(self.outputs)
+
+    @property
+    def loss_dict(self):
+        return self._loss_dict
+
+    # --------------------------- Abstract methods ----------------------------
+    @abstractmethod
+    def init(self, **kwargs):
+        pass
+
+    @abstractmethod
+    def convert_logit_to_output(self, logits):
+        pass
+
+    @abstractmethod
+    def compute_loss(self):
+        pass
+
+    @abstractmethod
+    def convert_output_to_score(self, outputs):
+        pass
+
+    # ---------------------------- Static methods -----------------------------
+    @staticmethod
+    def reduce_func(x):
+        return x.mean(0).sum()
+
+    @staticmethod
+    def allocate(data, name, device):
+        d = data[name] if name in data else None
+        if torch.is_tensor(d):
+            d = d.to(device)
+        return d
+
+    # ---------------------------- Basic methods ------------------------------
+    def parse_data(self, data):
+        images = self.allocate(data, 'image', self.device)
+        hybrid_ids = self.allocate(data, 'hybrid_id', self.device)
+        self._inputs = (images, hybrid_ids)
+
+        self._labels = self.allocate(data, 'label', self.device)
+        self._loss_masks = self.allocate(data, 'loss_mask', self.device)
+        self._img_paths = self.allocate(data, 'img_path', self.device)
+
+    def forward(self, data_batch):
+        self.parse_data(data_batch)
+        self._logits = self.model(*self.inputs)
+        self._outputs = self.convert_logit_to_output(self.logits)
+
+    def forward_and_compute_loss(self, data_batch):
+        self.forward(data_batch)
+        self.compute_loss()
+
+    def train(self, data_batch):
+        self.forward_and_compute_loss(data_batch)
+        self.optimizer.zero_grad()
+        self.loss_dict.reduce_all().backward_all()
+        self.optimizer.step()
+
+    def validate(self, dataloader, compute_spearman=True):
+        score_dict, label_dict, loss_val_dict = self.gather(dataloader)
+
+        # compute the mean loss values over the whole validation set
+        for loss_name, loss_vals in loss_val_dict.items():
+            loss_val_dict[loss_name] = torch.mean(
+                torch.stack(loss_vals, dim=0))
+
+        # compute the correlation
+        corr = None
+        if compute_spearman:
+            corr = compute_spearman_rank_corr(
+                score_dict, label_dict, self.num_outputs, self.sat_idx)
+
+        return loss_val_dict, corr
+
+    @eval_mode
+    def gather(self, dataloader, gather_loss=True):
+        assert not self.model.training
+
+        score_dict = {}
+        label_dict = {}
+        loss_val_dict = {k: [] for k in self.loss_dict}
+
+        for i, data_batch in enumerate(dataloader):
+            # forward
+            self.forward(data_batch)
+
+            # gather loss values
+            if gather_loss:
+                if self.labels is None:
+                    raise ValueError('No labels to compute the loss. '
+                                     + 'To avoid the computation, '
+                                     + 'you can set gather_loss=False')
+                self.compute_loss()
+                for loss_name in self.loss_dict:
+                    reduced_val = self.loss_dict[loss_name].reduce().detach()
+                    loss_val_dict[loss_name].append(reduced_val)
+
+            # gather predicted scores
+            scores = self.convert_output_to_score(self.outputs)
+            scores = scores.detach().cpu().numpy()
+            for n in range(scores.shape[0]):
+                score_dict[self.img_paths[n]] = scores[n]
+
+            # gather labels if provided
+            if self.labels is not None:
+                labels = self.labels.detach().cpu().numpy()
+                for n in range(scores.shape[0]):
+                    label_dict[self.img_paths[n]] = labels[n]
+
+        return score_dict, label_dict, loss_val_dict
+
+
+class RegressionModel(DefectDetection):
+    def init(self, sat_loss_weight=None):
+        self.loss_dict['Bce'] = Loss(
+            nn.BCELoss(reduction='none'), reduce_func=self.reduce_func)
+        self.loss_dict['Sat'] = Loss(
+            nn.L1Loss(reduction='none'), reduce_func=self.reduce_func,
+            weight=sat_loss_weight)
+
+    def convert_logit_to_output(self, logits):
+        outputs = []
+        for i in range(self.num_outputs):
+            if i == self.sat_idx:
+                outputs.append(logits[:, i])
+            else:
+                outputs.append(logits[:, i].sigmoid())
+        return torch.stack(outputs, dim=1).type_as(logits)
+
+    def compute_loss(self):
+        outputs, sat_outputs = separate_by_index(self.outputs, self.sat_idx)
+        labels, sat_labels = separate_by_index(self.labels, self.sat_idx)
+        loss_masks, sat_loss_masks = separate_by_index(
+            self.loss_masks, self.sat_idx)
+
+        self.loss_dict['Bce'].compute(outputs, labels, loss_masks)
+        self.loss_dict['Sat'].compute(sat_outputs, sat_labels, sat_loss_masks)
+
+    def convert_output_to_score(self, outputs):
+        return outputs
+
+
+class SoftmaxClassificationModel(DefectDetection):
+    @staticmethod
+    def get_bins_interval(range_, num_bins):
+        return range_ / (num_bins - 1)
+
+    @staticmethod
+    def convert_to_softmax_labels(labels, num_bins, sat_num_bins, sat_idx):
+        interval = SoftmaxClassificationModel.get_bins_interval(1.0, num_bins)
+        peak = torch.arange(0.05, 1.0 + 1e-3, interval)
+        peak = torch.cat([torch.zeros(1), peak], dim=0).type_as(labels)
+
+        sat_interval = SoftmaxClassificationModel.get_bins_interval(2.0, sat_num_bins)
+        peak_sat = torch.arange(-0.95, 0.95 + 1e-3, sat_interval)
+        peak_sat = torch.cat([-torch.ones(1), peak_sat], dim=0).type_as(labels)
+
+        labels_cv = []
+        for label in labels:
+            label_tmp = []
+            for n, value in enumerate(label):
+                peak_ = peak_sat if n == sat_idx else peak
+                for i in range(len(peak_)):
+                    if i < len(peak_) - 1:
+                        if peak_[i] <= value < peak_[i+1]:
+                            label_tmp.append(torch.Tensor([i]))
+                    else:
+                        if peak_[i] <= value:
+                            label_tmp.append(torch.Tensor([i]))
+            labels_cv.append(torch.stack(label_tmp, dim=1))
+        labels_stack = torch.stack(labels_cv, dim=0)
+        labels = torch.squeeze(labels_stack, dim=1).type_as(labels).long()
+        return labels
+
+    def init(self, num_softmax_bins=None, sat_num_softmax_bins=None):
+        self.num_softmax_bins = num_softmax_bins
+        self.sat_num_softmax_bins = sat_num_softmax_bins
+        self.loss_dict['CE'] = Loss(
+            nn.CrossEntropyLoss(reduction='none'), reduce_func=self.reduce_func)
+
+    def convert_logit_to_output(self, logits):
+        ''' Convert the logits to the outputs used for loss computation.
+        Args:
+            logits: the unnormalized outputs of the model.
+        Returns:
+            outputs: a list of length=self.num_outputs containing logits of shape
+            [batch_size, self.sat_num_softmax_bins] for bad saturation and
+            [batch_size, self.num_softmax_bins] for other defects.
+        '''
+        outputs = []
+        num_pre_bins = 0
+        for i in range(self.num_outputs):
+            if i == self.sat_idx:
+                bins = self.sat_num_softmax_bins
+            else:
+                bins = self.num_softmax_bins
+            num_cur_bins = num_pre_bins + bins
+            outputs.append(logits[:, num_pre_bins : num_cur_bins])
+            num_pre_bins = num_cur_bins
+        return outputs
+
+    def compute_loss(self):
+        softmax_labels = self.convert_to_softmax_labels(
+            self.labels, self.num_softmax_bins, self.sat_num_softmax_bins, self.sat_idx)
+        self.loss_dict['CE'].reset_state()
+        for i in range(len(self.outputs)):
+            self.loss_dict['CE'].accumulate(
+                self.outputs[i], softmax_labels[:, i], self.loss_masks[:, i])
+
+    def convert_output_to_score(self, outputs):
+        ''' Convert the outputs used for loss computation to the final score.
+        Args:
+            outputs: the return values of method convert_logit_to_output.
+        Returns:
+            scores: the final scores of all defects.
+        '''
+        sat_outputs = F.softmax(outputs[self.sat_idx], dim=-1)
+        outputs = outputs[:self.sat_idx] + outputs[self.sat_idx+1:]
+        outputs = torch.stack(outputs, dim=0).transpose(0, 1)
+        outputs = F.softmax(outputs, dim=-1)
+
+        interval = self.get_bins_interval(1.0, self.num_softmax_bins)
+        peak = torch.arange(0.0, 1.0 + 1e-3, interval)
+        outputs = outputs * peak.type_as(outputs)
+        outputs = outputs.sum(dim=-1)
+
+        sat_interval = self.get_bins_interval(2.0, self.sat_num_softmax_bins)
+        sat_peak = torch.arange(-1.0, 1.0 + 1e-3, sat_interval)
+        sat_outputs = sat_outputs * sat_peak.type_as(sat_outputs)
+        sat_outputs = sat_outputs.sum(dim=-1)
+
+        scores = [outputs[:, :self.sat_idx],
+                  sat_outputs.unsqueeze_(1), outputs[:, self.sat_idx:]]
+        scores = torch.cat(scores, dim=1)
+
+        return scores
+
+
+# knowledge distilling class factory
+def get_knowledge_distill_wrap(BaseWrap, knowledge_model, kd_weight,
+                               *args, **kwargs):
+    # set the knowledge model to inference only mode
+    knowledge_model.eval()
+    for p in knowledge_model.parameters():
+        p.requires_grad = False
+
+    # dynamic creation of class
+    class_ = type('KnowledgeDistillModel', (BaseWrap,), {})
+
+    # ------------------------------ Properties -------------------------------
+    def fmaps_t(self):  # the feature maps of the training model
+        return self._fmaps_t
+    class_.fmaps_t = property(fmaps_t)
+
+    def fmaps_k(self):  # the feature maps of the knowledge model
+        return self._fmaps_k
+    class_.fmaps_k = property(fmaps_k)
+    # -------------------------------------------------------------------------
+
+    # instantiate
+    wrap = class_(*args, **kwargs)
+
+    # add distillation loss
+    wrap.loss_dict['KD'] = Loss(nn.MSELoss(), weight=kd_weight)
+
+    # -------------------------- Overridden methods ---------------------------
+    def forward(self, data_batch):
+        super(wrap.__class__, self).forward(data_batch)
+        self._fmaps_t = self.model.backbone.forward_kd(self.inputs[0])
+        self._fmaps_k = knowledge_model.backbone.forward_kd(self.inputs[0])
+    wrap.forward = types.MethodType(forward, wrap)
+
+    def compute_loss(self):
+        super(wrap.__class__, self).compute_loss()
+        self.loss_dict['KD'].reset_state()
+        for fmap_t, fmap_k in zip(self.fmaps_t, self.fmaps_k):
+            self.loss_dict['KD'].accumulate(fmap_t, fmap_k)
+    wrap.compute_loss = types.MethodType(compute_loss, wrap)
+    # -------------------------------------------------------------------------
+
+    return wrap